#include "core/newton_strategy.hpp"
#include "core/rasterizer.hpp" // For gs::rasterize if needed for secondary targets
#include "core/torch_utils.hpp" // For get_bg_color_from_image

#include <algorithm> // for std::sort, std::nth_element
#include <limits>    // for std::numeric_limits
#include <torch/torch.h> // Ensure torch is included for tensor operations
#include <unordered_map> // For uid_to_camera_cache_

// Note: spherical_distance helper function is removed as KNNs are now precomputed.

NewtonStrategy::NewtonStrategy(
    std::unique_ptr<SplatData> splat_data_owner,
    std::shared_ptr<CameraDataset> train_dataset_for_knn)
: splat_data_(std::move(splat_data_owner)),
  train_dataset_ref_(train_dataset_for_knn) {
    TORCH_CHECK(splat_data_, "NewtonStrategy: SplatData owner cannot be null.");
    TORCH_CHECK(train_dataset_ref_, "NewtonStrategy: CameraDataset reference cannot be null.");

    // optim_params_cache_ will be set in initialize() by the Trainer.
    // Caching camera references can be done here or in initialize,
    // but it depends on train_dataset_ref_ which is available now.
    cache_camera_references();
}

void NewtonStrategy::initialize(const gs::param::OptimizationParameters& optimParams) {
    optim_params_cache_ = optimParams;

    if (optim_params_cache_.use_newton_optimizer) {
        NewtonOptimizer::Options newton_opts;
        newton_opts.step_scale = optim_params_cache_.newton_step_scale;
        newton_opts.damping = optim_params_cache_.newton_damping;
        newton_opts.knn_k = optim_params_cache_.newton_knn_k; // This K is for overshoot prevention in Newton step
                                                       // The K for finding secondary targets comes from SplatData's KNNs
        newton_opts.secondary_target_downsample = optim_params_cache_.newton_secondary_target_downsample_factor;
        newton_opts.lambda_dssim_for_hessian = optim_params_cache_.newton_lambda_dssim_for_hessian;
        newton_opts.use_l2_for_hessian_L_term = optim_params_cache_.newton_use_l2_for_hessian_L_term;

        optimizer_ = std::make_unique<NewtonOptimizer>(*splat_data_, optim_params_cache_, newton_opts);

        // No need to call cache_camera_references() again if called in constructor,
        // unless dataset could change, which is not typical after strategy construction.
        // If optim_params_cache_ was needed for caching, then it should be here.
        // Since it's just caching Camera*, constructor is fine.

    } else {
        // Fallback or error if this strategy is used when use_newton_optimizer is false
        // Or, this strategy should only be created if use_newton_optimizer is true.
        TORCH_CHECK(false, "NewtonStrategy initialized but use_newton_optimizer is false in params!");
    }
}

void NewtonStrategy::compute_visibility_mask_for_model(const gs::RenderOutput& render_output, const SplatData& model) {
    // This is a placeholder. A robust solution needs the 'ranks' tensor from gsplat's projection output,
    // which maps the P_render Gaussians in render_output.visibility back to their original P_total indices.
    // render_output.visibility is a mask on P_render Gaussians.
    // We need a mask on P_total Gaussians.

    if (!render_output.visibility.defined() || model.size() == 0) {
        current_visibility_mask_for_model_ = torch::zeros({model.size()}, torch::kBool).to(model.get_means().device());
        return;
    }

    // Simplistic assumption: if render_output.visibility has P_total elements, use it directly.
    // This is unlikely to be correct.
    if (render_output.visibility.size(0) == model.size()) {
        current_visibility_mask_for_model_ = render_output.visibility.to(torch::kBool);
    } else {
        // Fallback: assume all are visible if mapping is unknown. This is not ideal for performance.
        // Or, assume none are if P_render is much smaller and no mapping.
        // For safety and to avoid processing non-rendered Gaussians, default to false if sizes mismatch badly.
        // A better placeholder: if render_output.visibility is for P_render, and we lack ranks,
        // we can't directly create a P_total mask from it.
        // The `visibility_mask_for_model` passed to NewtonOptimizer::step will be crucial.
        // For now, this strategy can't produce it correctly without `ranks`.
        // Let's set it to all false, relying on Trainer to perhaps provide a better one if possible,
        // or highlighting this as a deficiency.
        std::cerr << "Warning: Cannot accurately compute visibility_mask_for_model in NewtonStrategy without ranks tensor."
                  << "Using a conservative (all false) mask. Newton optimizer might not update much." << std::endl;
        current_visibility_mask_for_model_ = torch::zeros({model.size()}, torch::kBool).to(model.get_means().device());
        // A slightly better placeholder if render_output.visibility is boolean and for P_render:
        // Assume the first P_render elements of the model correspond to render_output.visibility
        // THIS IS A VERY STRONG AND LIKELY WRONG ASSUMPTION.
        // if (render_output.visibility.size(0) > 0 && render_output.visibility.size(0) <= model.size()) {
        //     current_visibility_mask_for_model_.slice(0, 0, render_output.visibility.size(0)) = render_output.visibility.to(torch::kBool);
        // }
    }
}


void NewtonStrategy::post_backward(int iter, gs::RenderOutput& render_output) {
    // This method is called by Trainer after loss.backward()
    // Cache necessary data for the NewtonOptimizer::step() call
    current_iter_ = iter;
    current_render_output_cache_ = render_output; // This is a shallow copy of Tensors if RenderOutput holds Tensors directly

    // Compute and cache the full visibility mask.
    // This is where the 'ranks' tensor from gsplat projection would be essential.
    // Since RenderOutput doesn't expose it, this will be a placeholder.
    compute_visibility_mask_for_model(render_output, *splat_data_);
}

void NewtonStrategy::step(int iter) {
    if (!optimizer_ || !optim_params_cache_.use_newton_optimizer) {
        TORCH_CHECK(false, "NewtonStrategy::step called without optimizer or when not enabled.");
        return;
    }
    if (!current_primary_camera_ || !current_primary_gt_image_.defined()) {
         TORCH_CHECK(false, "NewtonStrategy::step called without primary camera/GT image. Call set_current_view_data first.");
        return;
    }

    optimizer_->step(
        iter,
        current_visibility_mask_for_model_, // This needs to be correctly computed
        current_render_output_cache_,
        *current_primary_camera_,
        current_primary_gt_image_,
        current_knn_targets_gpu_ // KNN data (cameras and their GT images on GPU)
    );
}

bool NewtonStrategy::is_refining(int iter) const {
    // Basic refinement logic, can be adapted from standard 3DGS
    if (optim_params_cache_.refine_every > 0 && iter % optim_params_cache_.refine_every == 0) {
        return iter >= optim_params_cache_.start_refine && iter <= optim_params_cache_.stop_refine;
    }
    return false;
}

void NewtonStrategy::set_current_view_data(
    const Camera* primary_camera,
    const torch::Tensor& primary_gt_image,
    const gs::RenderOutput& render_output,
    const gs::param::OptimizationParameters& opt_params,
    int iteration
) {
    current_primary_camera_ = primary_camera;
    current_primary_gt_image_ = primary_gt_image;     // Assumed on device
    current_render_output_cache_ = render_output;     // Shallow copy of Tensors
    current_iter_ = iteration;
    // optim_params_cache_ should already be set by initialize()
    // Re-assert or update if dynamic changes are possible (unlikely for opt_params during training)
    // optim_params_cache_ = opt_params;

    compute_visibility_mask_for_model(render_output, *splat_data_);

    if (optim_params_cache_.use_newton_optimizer && optim_params_cache_.newton_knn_k > 0) {
        find_knn_for_current_primary(primary_camera);
    } else {
        current_knn_targets_gpu_.clear();
    }
}


void NewtonStrategy::cache_camera_references() {
    if (!train_dataset_ref_ || train_dataset_ref_->size().value_or(0) == 0) {
        std::cerr << "Warning: NewtonStrategy::cache_camera_references skipped: no training dataset provided." << std::endl;
        return;
    }
    if (!uid_to_camera_cache_.empty()){
        return; // Already initialized
    }

    uid_to_camera_cache_.clear();
    const auto& cameras_from_dataset = train_dataset_ref_->get_cameras();
    if (cameras_from_dataset.empty()) {
         std::cerr << "Warning: NewtonStrategy::cache_camera_references skipped: training dataset has no cameras." << std::endl;
        return;
    }

    for (const auto& cam_shared_ptr : cameras_from_dataset) {
        if (cam_shared_ptr) {
            uid_to_camera_cache_[cam_shared_ptr->uid()] = cam_shared_ptr.get();
        }
    }
    std::cout << "NewtonStrategy: Cached " << uid_to_camera_cache_.size() << " camera references." << std::endl;
}

void NewtonStrategy::find_knn_for_current_primary(const Camera* primary_cam_in) {
    current_knn_targets_gpu_.clear();
    if (!splat_data_ || !primary_cam_in) {
        TORCH_CHECK(false, "NewtonStrategy::find_knn_for_current_primary: SplatData or primary_cam_in is null.");
        return;
    }
    // K for KNN (number of secondary views) is determined by the precomputed KNNs in SplatData.
    // optim_params_cache_.newton_knn_k is for NewtonOptimizer's internal use (e.g. Hessian neighborhood), not for this.

    const std::vector<int>& neighbor_uids = splat_data_->get_knns_for_camera_uid(primary_cam_in->uid());

    if (neighbor_uids.empty()) {
        // No precomputed KNNs for this camera, or K was 0 during precomputation.
        return;
    }

    current_knn_targets_gpu_.reserve(neighbor_uids.size());

    for (int neighbor_uid : neighbor_uids) {
        if (neighbor_uid == primary_cam_in->uid()) continue; // Skip self

        auto it = uid_to_camera_cache_.find(neighbor_uid);
        if (it == uid_to_camera_cache_.end()) {
            std::cerr << "Warning: NewtonStrategy: KNN UID " << neighbor_uid
                      << " not found in cached camera references. Skipping." << std::endl;
            continue;
        }
        const Camera* secondary_cam = it->second;

        // Load GT image for this secondary_cam
        // This assumes Camera has a method to load its image.
        // We need to determine the target resolution for secondary GT images.
        int target_height = static_cast<int>(secondary_cam->image_height() * optim_params_cache_.newton_secondary_target_downsample_factor);
        int target_width = static_cast<int>(secondary_cam->image_width() * optim_params_cache_.newton_secondary_target_downsample_factor);

        // Create a temporary camera with new dimensions for loading if resolution param in load_and_get_image is not enough
        // Or, assume load_and_get_image handles downsampling if resolution is different from native.
        // For now, let's assume load_and_get_image can take a target resolution, or we post-process.
        // The Camera class provided doesn't show a way to change its internal H/W for loading.
        // So, we load full and then downsample.

        torch::Tensor secondary_gt_cpu = const_cast<Camera*>(secondary_cam)->load_and_get_image(); // Load full res CPU

        if (secondary_gt_cpu.defined() && secondary_gt_cpu.numel() > 0) {
             if (optim_params_cache_.newton_secondary_target_downsample_factor < 1.0f &&
                 optim_params_cache_.newton_secondary_target_downsample_factor > 0.0f) {

                // Ensure it's float and on CPU for interpolate if needed, then permute
                secondary_gt_cpu = secondary_gt_cpu.to(torch::kFloat32); // Ensure float for interpolate
                if (secondary_gt_cpu.is_cuda()) secondary_gt_cpu = secondary_gt_cpu.cpu();

                torch::Tensor input_for_interpolate = secondary_gt_cpu.permute({2,0,1}).unsqueeze(0); // HWC to 1CHW

                long new_H = static_cast<long>(secondary_gt_cpu.size(0) * optim_params_cache_.newton_secondary_target_downsample_factor);
                long new_W = static_cast<long>(secondary_gt_cpu.size(1) * optim_params_cache_.newton_secondary_target_downsample_factor);

                if (new_H > 0 && new_W > 0) {
                    secondary_gt_cpu = torch::nn::functional::interpolate(
                        input_for_interpolate,
<<<<<<< HEAD
                                           torch::nn::functional::InterpolateFuncOptions().size(std::vector<int64_t>{static_cast<int64_t>(new_H), static_cast<int64_t>(new_W)}).mode(torch::kArea))
                                           .squeeze(0)
                                           .permute({1, 2, 0}); // 1CHW -> CHW -> HWC
=======
                        torch::nn::functional::InterpolateFuncOptions().size(std::vector<int64_t>{static_cast<int64_t>(new_H), static_cast<int64_t>(new_W)}).mode(torch::kArea)
                    ).squeeze(0).permute({1,2,0}); // 1CHW -> CHW -> HWC
>>>>>>> 2f270c38
                } else {
                    std::cerr << "Warning: KNN downsampled GT image for cam " << secondary_cam->uid()
                              << " resulted in zero dimension. Original H/W: "
                              << secondary_gt_cpu.size(0) << "/" << secondary_gt_cpu.size(1)
                              << ", Factor: " << optim_params_cache_.newton_secondary_target_downsample_factor << std::endl;
                    continue; // Skip this problematic one
                }
            }
            current_knn_targets_gpu_.emplace_back(secondary_cam, secondary_gt_cpu.to(splat_data_->get_means().device())); // Corrected model_ to splat_data_
        } else {
            std::cerr << "Warning: Could not load GT image for secondary KNN camera UID " << secondary_cam->uid() << std::endl;
        }
    }
}<|MERGE_RESOLUTION|>--- conflicted
+++ resolved
@@ -236,14 +236,8 @@
                 if (new_H > 0 && new_W > 0) {
                     secondary_gt_cpu = torch::nn::functional::interpolate(
                         input_for_interpolate,
-<<<<<<< HEAD
-                                           torch::nn::functional::InterpolateFuncOptions().size(std::vector<int64_t>{static_cast<int64_t>(new_H), static_cast<int64_t>(new_W)}).mode(torch::kArea))
-                                           .squeeze(0)
-                                           .permute({1, 2, 0}); // 1CHW -> CHW -> HWC
-=======
                         torch::nn::functional::InterpolateFuncOptions().size(std::vector<int64_t>{static_cast<int64_t>(new_H), static_cast<int64_t>(new_W)}).mode(torch::kArea)
                     ).squeeze(0).permute({1,2,0}); // 1CHW -> CHW -> HWC
->>>>>>> 2f270c38
                 } else {
                     std::cerr << "Warning: KNN downsampled GT image for cam " << secondary_cam->uid()
                               << " resulted in zero dimension. Original H/W: "
