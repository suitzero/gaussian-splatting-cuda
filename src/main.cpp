#include "core/argument_parser.hpp"
#include "core/dataset.hpp"
#include "core/mcmc.hpp"
#include "core/parameters.hpp"
#include "core/trainer.hpp"
#include "core/newton_strategy.hpp" // Added for NewtonStrategy
#include "core/setup_utils.hpp"
#include "core/newton_strategy.hpp"
#include "visualizer/detail.hpp"
#include <iostream>
#include <memory>
#include <thread>

int main(int argc, char* argv[]) {
    try {
        //----------------------------------------------------------------------
        // 1. Parse arguments and load parameters in one step
        //----------------------------------------------------------------------
        const auto params = gs::args::parse_args_and_params(argc, argv);

        //----------------------------------------------------------------------
        // 2. Save training configuration to output directory
        //----------------------------------------------------------------------
        gs::param::save_training_parameters_to_json(params, params.dataset.output_path);

        //----------------------------------------------------------------------
        // 3. Create dataset from COLMAP
        //----------------------------------------------------------------------
        auto [dataset, scene_center, camera_world_positions] = create_dataset_from_colmap(params.dataset);

        //----------------------------------------------------------------------
        // 4. Model initialisation
        //----------------------------------------------------------------------
        auto splat_data = SplatData::init_model_from_pointcloud(params, scene_center);

		gs::utils::setup_camera_knn_for_splat_data(splat_data,dataset,camera_world_positions,scene_center,params.optimization);

        //----------------------------------------------------------------------
        // 5. Create strategy
        //----------------------------------------------------------------------
        std::unique_ptr<IStrategy> strategy;

        if (params.optimization.use_newton_optimizer) {
<<<<<<< HEAD
            std::cout << "INFO: Using NewtonStrategy." << std::endl;
            // NewtonStrategy constructor: std::unique_ptr<SplatData> splat_data_owner, std::shared_ptr<CameraDataset> train_dataset_for_knn
            // Using direct construction instead of std::make_unique to potentially resolve C2665
            strategy = std::unique_ptr<NewtonStrategy>(new NewtonStrategy(std::move(splat_data_owner), dataset));
=======
            strategy = std::make_unique<NewtonStrategy>(std::move(splat_data),dataset);
>>>>>>> abb31693
        }
        else {
            strategy = std::make_unique<MCMC>(std::move(splat_data));
        }

        //----------------------------------------------------------------------
        // 6. Create trainer
        //----------------------------------------------------------------------
        auto trainer = std::make_unique<gs::Trainer>(dataset, std::move(strategy), params);

        //----------------------------------------------------------------------
        // 7. Start training based on visualization mode
        //----------------------------------------------------------------------
        if (params.optimization.enable_viz) {
            // GUI Mode: Create viewer and run it in main thread
            auto viewer = trainer->create_and_get_viewer();
            if (viewer) {
                // Start training in a separate thread
                std::thread training_thread([&trainer]() {
                    try {
                        trainer->train();
                    } catch (const std::exception& e) {
                        std::cerr << "Training thread error: " << e.what() << std::endl;
                    }
                });

                // Run GUI in main thread (blocking)
                viewer->run();

                // After viewer closes, ensure training is stopped
                if (trainer->is_running()) {
                    std::cout << "Main: Requesting training stop..." << std::endl;
                    trainer->request_stop();
                }

                // Wait for training thread to complete
                if (training_thread.joinable()) {
                    std::cout << "Main: Waiting for training thread to finish..." << std::endl;
                    training_thread.join();
                    std::cout << "Main: Training thread finished." << std::endl;
                }
            } else {
                std::cerr << "Failed to create viewer" << std::endl;
                return -1;
            }
        } else {
            // Headless Mode: Run training in main thread
            trainer->train();
        }

        return 0;

    } catch (const std::exception& e) {
        std::cerr << "Error: " << e.what() << std::endl;
        return -1;
    }
}<|MERGE_RESOLUTION|>--- conflicted
+++ resolved
@@ -41,14 +41,10 @@
         std::unique_ptr<IStrategy> strategy;
 
         if (params.optimization.use_newton_optimizer) {
-<<<<<<< HEAD
             std::cout << "INFO: Using NewtonStrategy." << std::endl;
             // NewtonStrategy constructor: std::unique_ptr<SplatData> splat_data_owner, std::shared_ptr<CameraDataset> train_dataset_for_knn
             // Using direct construction instead of std::make_unique to potentially resolve C2665
             strategy = std::unique_ptr<NewtonStrategy>(new NewtonStrategy(std::move(splat_data_owner), dataset));
-=======
-            strategy = std::make_unique<NewtonStrategy>(std::move(splat_data),dataset);
->>>>>>> abb31693
         }
         else {
             strategy = std::make_unique<MCMC>(std::move(splat_data));
